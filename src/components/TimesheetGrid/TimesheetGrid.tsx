--- conflicted
+++ resolved
@@ -7,19 +7,38 @@
   TextCell,
   NumberCell,
 } from "@silevis/reactgrid";
-<<<<<<< HEAD
 import "@silevis/reactgrid/styles.css";
-import { Box, Card, Typography, Alert, Snackbar, Button, Stack } from "@mui/material";
-import { useTimeSlots, useBatchUpdateTimeSlots, useWorkdayHours, useBatchUpdateWorkdayHours } from "../../api/hooks";
-=======
-import "./TimesheetGrid.scss";
-import { Box, Typography, Alert, Snackbar, Button, Stack } from "@mui/material";
-import { useTimeSlots, useBatchUpdateTimeSlots } from "../../api/hooks";
->>>>>>> 1b5a1798
+import {
+  Box,
+  Card,
+  Typography,
+  Alert,
+  Snackbar,
+  Button,
+  Stack,
+} from "@mui/material";
+import {
+  useTimeSlots,
+  useBatchUpdateTimeSlots,
+  useWorkdayHours,
+  useBatchUpdateWorkdayHours,
+} from "../../api/hooks";
 import { mockGrants } from "../../api/mockData";
-import { TimeSlot, TimeSlotBatch, WorkdayHours, WorkdayHoursBatch, ApiError } from "../../models/types";
+import {
+  TimeSlot,
+  TimeSlotBatch,
+  WorkdayHours,
+  WorkdayHoursBatch,
+  ApiError,
+} from "../../models/types";
 import { format, eachDayOfInterval, startOfMonth, endOfMonth } from "date-fns";
-import { formatDateOrdinal, calculateTotalAvailableHours, calculateTotalHoursWorked, calculateAveragePercentage, DEFAULT_WORKDAY_HOURS } from "../../utils/dateUtils";
+import {
+  formatDateOrdinal,
+  calculateTotalAvailableHours,
+  calculateTotalHoursWorked,
+  calculateAveragePercentage,
+  DEFAULT_WORKDAY_HOURS,
+} from "../../utils/dateUtils";
 
 interface TimesheetGridProps {
   userId: string;
@@ -118,21 +137,40 @@
               text: formatDateOrdinal(day),
             } as HeaderCell)
         ),
-        { type: "header", text: "Total Hours Worked on Grants in Time Period" } as HeaderCell,
-        { type: "header", text: "Average Percentage in Time Period" } as HeaderCell,
+        {
+          type: "header",
+          text: "Total Hours Worked on Grants in Time Period",
+        } as HeaderCell,
+        {
+          type: "header",
+          text: "Average Percentage in Time Period",
+        } as HeaderCell,
       ],
     };
 
     const grantRows: Row[] = mockGrants.map((grant) => {
       // Calculate total hours worked for this grant
-      const periodDates = periodDays.map(day => format(day, "yyyy-MM-dd"));
-      const totalHoursWorked = calculateTotalHoursWorked(timeSlots, grant.id, periodDates);
-      const totalAvailableHours = calculateTotalAvailableHours(workdayHoursLookup, periodDates);
-      const averagePercentage = calculateAveragePercentage(totalHoursWorked, totalAvailableHours);
+      const periodDates = periodDays.map((day) => format(day, "yyyy-MM-dd"));
+      const totalHoursWorked = calculateTotalHoursWorked(
+        timeSlots,
+        grant.id,
+        periodDates
+      );
+      const totalAvailableHours = calculateTotalAvailableHours(
+        workdayHoursLookup,
+        periodDates
+      );
+      const averagePercentage = calculateAveragePercentage(
+        totalHoursWorked,
+        totalAvailableHours
+      );
 
       const cells: (TextCell | NumberCell)[] = [
         { type: "text", text: grant.name } as TextCell,
-        { type: "text", text: `${totalAvailableHours.toFixed(1)}h` } as TextCell,
+        {
+          type: "text",
+          text: `${totalAvailableHours.toFixed(1)}h`,
+        } as TextCell,
       ];
 
       periodDays.forEach((day) => {
@@ -150,17 +188,7 @@
           grantId: grant.id,
           maxHours: maxHours,
           nonEditable: isDisabled,
-<<<<<<< HEAD
         } as NumberCell & { date: string; grantId: string; maxHours: number; nonEditable?: boolean });
-=======
-          className: isDisabled ? "disabled-cell" : "",
-        } as NumberCell & {
-          date: string;
-          grantId: string;
-          nonEditable?: boolean;
-          className?: string;
-        });
->>>>>>> 1b5a1798
       });
 
       // Add calculated columns
@@ -184,7 +212,8 @@
         ...periodDays.map((day) => {
           const dateStr = format(day, "yyyy-MM-dd");
           const isDisabled = disabledDates.includes(dateStr);
-          const availableHours = workdayHoursLookup[dateStr] || DEFAULT_WORKDAY_HOURS;
+          const availableHours =
+            workdayHoursLookup[dateStr] || DEFAULT_WORKDAY_HOURS;
 
           return {
             type: "number",
@@ -217,7 +246,9 @@
           return {
             type: "text",
             text: `${totalHours.toFixed(1)}h`,
-            style: isOverAllocated ? { backgroundColor: "#ffebee", color: "#c62828" } : undefined,
+            style: isOverAllocated
+              ? { backgroundColor: "#ffebee", color: "#c62828" }
+              : undefined,
           } as TextCell & { style?: any };
         }),
         { type: "text", text: "" } as TextCell, // Empty cells for calculated columns
@@ -246,9 +277,12 @@
       const dateStr = String(columnId);
 
       // Skip disabled dates and calculated columns
-      if (disabledDates.includes(dateStr) ||
-          columnId === "totalHoursWorked" ||
-          columnId === "averagePercentage") return;
+      if (
+        disabledDates.includes(dateStr) ||
+        columnId === "totalHoursWorked" ||
+        columnId === "averagePercentage"
+      )
+        return;
 
       if (cell.type === "number") {
         changes.push({
@@ -273,18 +307,15 @@
     const { columnId, value } = selectedCell;
     const changes: any[] = [];
 
-<<<<<<< HEAD
     // Skip if it's a non-date column or a disabled date
-    if (columnId === "grant" ||
-        columnId === "totalHoursAvailable" ||
-        columnId === "totalHoursWorked" ||
-        columnId === "averagePercentage" ||
-        disabledDates.includes(String(columnId))) return;
-=======
-    // Skip if it's the grant column or a disabled date
-    if (columnId === "grant" || disabledDates.includes(String(columnId)))
+    if (
+      columnId === "grant" ||
+      columnId === "totalHoursAvailable" ||
+      columnId === "totalHoursWorked" ||
+      columnId === "averagePercentage" ||
+      disabledDates.includes(String(columnId))
+    )
       return;
->>>>>>> 1b5a1798
 
     // Apply to all grant rows (excluding header and total rows)
     mockGrants.forEach((grant) => {
@@ -365,7 +396,10 @@
           // Handle time slot changes (from grant rows)
           else if (cell.grantId) {
             // Validate against maximum hours for the day
-            const maxHours = cell.maxHours || workdayHoursLookup[cell.date] || DEFAULT_WORKDAY_HOURS;
+            const maxHours =
+              cell.maxHours ||
+              workdayHoursLookup[cell.date] ||
+              DEFAULT_WORKDAY_HOURS;
 
             // Calculate current total hours for this day (excluding the current grant)
             const daySlots = timeSlots.filter(
@@ -377,7 +411,11 @@
             );
 
             if (newValue + currentTotalHours > maxHours) {
-              setError(`Cannot allocate ${newValue} hours. Maximum available: ${maxHours - currentTotalHours} hours for this day.`);
+              setError(
+                `Cannot allocate ${newValue} hours. Maximum available: ${
+                  maxHours - currentTotalHours
+                } hours for this day.`
+              );
               return;
             }
 
@@ -418,12 +456,22 @@
         // Execute both batch updates
         const promises = [];
 
-        if (timeSlotBatch.create?.length || timeSlotBatch.update?.length || timeSlotBatch.delete?.length) {
+        if (
+          timeSlotBatch.create?.length ||
+          timeSlotBatch.update?.length ||
+          timeSlotBatch.delete?.length
+        ) {
           promises.push(batchUpdateMutation.mutateAsync(timeSlotBatch));
         }
 
-        if (workdayHoursBatch.create?.length || workdayHoursBatch.update?.length || workdayHoursBatch.delete?.length) {
-          promises.push(batchUpdateWorkdayHoursMutation.mutateAsync(workdayHoursBatch));
+        if (
+          workdayHoursBatch.create?.length ||
+          workdayHoursBatch.update?.length ||
+          workdayHoursBatch.delete?.length
+        ) {
+          promises.push(
+            batchUpdateWorkdayHoursMutation.mutateAsync(workdayHoursBatch)
+          );
         }
 
         await Promise.all(promises);
@@ -433,7 +481,15 @@
         setError(apiError.message || "Failed to update timesheet");
       }
     },
-    [timeSlots, workdayHours, workdayHoursLookup, batchUpdateMutation, batchUpdateWorkdayHoursMutation, refetch, userId]
+    [
+      timeSlots,
+      workdayHours,
+      workdayHoursLookup,
+      batchUpdateMutation,
+      batchUpdateWorkdayHoursMutation,
+      refetch,
+      userId,
+    ]
   );
 
   const handleCloseError = () => {
@@ -444,13 +500,13 @@
     (location: any) => {
       const { rowId, columnId } = location;
 
-<<<<<<< HEAD
-    // Skip if it's header or total rows
-    if (rowId === "header" || rowId === "totalHoursAvailable" || rowId === "totalHoursUsed") return;
-=======
-      // Skip if it's header or total row
-      if (rowId === "header" || rowId === "total") return;
->>>>>>> 1b5a1798
+      // Skip if it's header or total rows
+      if (
+        rowId === "header" ||
+        rowId === "totalHoursAvailable" ||
+        rowId === "totalHoursUsed"
+      )
+        return;
 
       // Skip if it's the grant column
       if (columnId === "grant") return;
@@ -482,13 +538,9 @@
         <Box sx={{ mb: 2 }}>
           <Stack direction="row" spacing={2} alignItems="center">
             <Typography variant="body2">
-<<<<<<< HEAD
-              Selected: {selectedCell.value}h (Row: {mockGrants.find(g => g.id === selectedCell.rowId)?.name}, Date: {format(new Date(selectedCell.columnId), "MMM dd")})
-=======
-              Selected: {selectedCell.value}% (Row:{" "}
+              Selected: {selectedCell.value}h (Row:{" "}
               {mockGrants.find((g) => g.id === selectedCell.rowId)?.name}, Date:{" "}
               {format(new Date(selectedCell.columnId), "MMM dd")})
->>>>>>> 1b5a1798
             </Typography>
             <Button
               variant="outlined"
