--- conflicted
+++ resolved
@@ -38,7 +38,6 @@
   isWorkday: boolean;
 }
 
-<<<<<<< HEAD
 export interface WorkdayHours {
   userId: string;
   date: string; // ISO date string (YYYY-MM-DD)
@@ -51,10 +50,7 @@
   delete?: { userId: string; date: string }[];
 }
 
-export type ViewMode = 'calendar' | 'grid';
-=======
-export type ViewMode = "calendar" | "grid" | "grant";
->>>>>>> 1b5a1798
+export type ViewMode = "calendar" | "grid";
 
 export interface ApiError {
   message: string;
